// SPDX-License-Identifier: MIT

pragma solidity ^0.8.9;

import "./interfaces/IArena.sol";
import "./Topic.sol";

contract Arena is IArena {
    uint256 public constant FEE_SCALE = 10000;
    uint256 public immutable arenaFee;
    address public immutable funds; // arena fees are sent here
    address public immutable token;
    string public metadataURI; // string cannot be marked as immutable, however it is never modified after construction

    address[] public topics;

    event TopicDeployed(address indexed topic, address indexed creator);

    error InvalidFee();

    constructor(uint256 _arenaFee, address _funds, address _token, string memory _metadataURI) {
        if (_arenaFee > FEE_SCALE) revert InvalidFee();

        arenaFee = _arenaFee;
        funds = _funds;
        token = _token;
        metadataURI = _metadataURI;
    }

    function getTopicsLength() external view returns (uint256) {
        return topics.length;
    }

    function deployTopic(
        uint256 _startTime,
        uint256 _cycleDuration,
        uint256 _accrualRate,
        uint256 _contributorFee,
        uint256 _topicFee,
        address _funds,
        string memory _metadataURI
    ) external {
        if (_contributorFee + _topicFee + arenaFee > FEE_SCALE) revert InvalidFee();
<<<<<<< HEAD

        topics.push(
            address(
                new Topic(
                    _startTime,
                    _cycleDuration,
                    _accrualRate,
                    _contributorFee,
                    _topicFee,
                    _funds,
                    address(this)
                )
=======
        address newTopic = address(
            new Topic(
                _startTime,
                _cycleDuration,
                _totalCycles,
                _accrualRate,
                _contributorFee,
                _topicFee,
                _funds,
                address(this),
                _metadataURI
>>>>>>> a1e649d4
            )
        );
        topics.push(newTopic);

        emit TopicDeployed(newTopic, msg.sender);
    }
}<|MERGE_RESOLUTION|>--- conflicted
+++ resolved
@@ -41,7 +41,16 @@
         string memory _metadataURI
     ) external {
         if (_contributorFee + _topicFee + arenaFee > FEE_SCALE) revert InvalidFee();
-<<<<<<< HEAD
+        address newTopic = address(
+            new Topic(
+                _startTime,
+                _cycleDuration,
+                _accrualRate,
+                _contributorFee,
+                _topicFee,
+                _funds,
+                address(this),
+                _metadataURI
 
         topics.push(
             address(
@@ -54,19 +63,6 @@
                     _funds,
                     address(this)
                 )
-=======
-        address newTopic = address(
-            new Topic(
-                _startTime,
-                _cycleDuration,
-                _totalCycles,
-                _accrualRate,
-                _contributorFee,
-                _topicFee,
-                _funds,
-                address(this),
-                _metadataURI
->>>>>>> a1e649d4
             )
         );
         topics.push(newTopic);
